--- conflicted
+++ resolved
@@ -7,14 +7,9 @@
 import time
 import numpy as np
 
-<<<<<<< HEAD
-from typing import List
-
-=======
 from enum import Enum
 from dataclasses import dataclass, field
 from typing import Dict, Optional, Tuple, Union
->>>>>>> e182a3c5
 
 
 @dataclass
@@ -164,24 +159,6 @@
     A room is a place where the dialog takes place.
     """
 
-<<<<<<< HEAD
-    def __init__(self, name: str, description: str):
-        self.name = name
-        self.description = description
-
-    @staticmethod
-    def get_microphone_positions() -> List[str]:
-        """
-        Get the microphone positions.
-        """
-        return [
-            "table_smartphone",
-            "monitor",
-            "wall_mounted",
-            "ceiling_centered",
-            "chest_pocket"
-        ]
-=======
     def __init__(self,
                  role: RoomRole,
                  dimensions: Optional[Dimensions3D],
@@ -399,5 +376,4 @@
 
             adjusted_rt60 = base_rt60 * env_factor
 
-            return max(0.01, adjusted_rt60)
->>>>>>> e182a3c5
+            return max(0.01, adjusted_rt60)